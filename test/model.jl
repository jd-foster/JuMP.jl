--- conflicted
+++ resolved
@@ -21,31 +21,20 @@
 const MOIU = MOI.Utilities
 
 # Simple LP model not supporting Interval
-@MOIU.model SimpleLPModel () (EqualTo, GreaterThan, LessThan) () () (SingleVariable,) (ScalarAffineFunction,) () ()
+@MOIU.model(SimpleLPModel,
+            (),
+            (MOI.EqualTo, MOI.GreaterThan, MOI.LessThan),
+            (),
+            (),
+            (MOI.SingleVariable,),
+            (MOI.ScalarAffineFunction,),
+            (),
+            ())
 
 struct Optimizer
     a::Int
     b::Int
 end
-<<<<<<< HEAD
-@testset "UniversalFallback" begin
-    m = Model()
-    MOI.set(m, MOIT.UnknownModelAttribute(), 1)
-    @test MOI.get(m, MOIT.UnknownModelAttribute()) == 1
-end
-# Simple LP model not supporting Interval
-@MOIU.model(LPModel,
-            (), (MOI.EqualTo, MOI.GreaterThan, MOI.LessThan), (), (),
-            (MOI.SingleVariable,), (MOI.ScalarAffineFunction,), (), ())
-@testset "Bridges" begin
-    @testset "Automatic bridging" begin
-        # optimizer not supporting Interval
-        model = Model(with_optimizer(MOIU.MockOptimizer, LPModel{Float64}()))
-        @variable model x
-        cref = @constraint model 0 <= x + 1 <= 1
-        @test cref isa JuMP.ConstraintRef{JuMP.Model,MOI.ConstraintIndex{MOI.ScalarAffineFunction{Float64},MOI.Interval{Float64}}}
-        JuMP.optimize!(model)
-=======
 function opt_build(a::Int; b::Int = 1)
     return Optimizer(a, b)
 end
@@ -62,12 +51,11 @@
         @test !called
         optimize!(m)
         @test called
->>>>>>> 167ef4aa
     end
 
     @testset "UniversalFallback" begin
         m = Model()
-        MOI.set!(m, MOIT.UnknownModelAttribute(), 1)
+        MOI.set(m, MOIT.UnknownModelAttribute(), 1)
         @test MOI.get(m, MOIT.UnknownModelAttribute()) == 1
     end
 
